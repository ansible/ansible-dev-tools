--- conflicted
+++ resolved
@@ -25,11 +25,8 @@
   build-image:
     runs-on: ${{ matrix.builder }}
     name: ${{ matrix.name }}
-<<<<<<< HEAD
     # commented to speedup execution
     # needs: tox
-=======
->>>>>>> 08645f30
     services:
       registry:
         image: registry:2
