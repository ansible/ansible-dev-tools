--- conflicted
+++ resolved
@@ -42,13 +42,10 @@
 
 nav:
   - Home: index.md
-<<<<<<< HEAD
-  - Contributor Guide: contributor_guide.md
-=======
   - Introduction: introduction.md
   - Installation: installation.md
   - Getting Started: getting_started.md
->>>>>>> 006dd752
+  - Contributor Guide: contributor_guide.md
 
 plugins:
   - autorefs
