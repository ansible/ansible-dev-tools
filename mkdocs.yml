---
site_name: Ansible CDK Documentation
site_url: https://ansible.readthedocs.io/projects/dev-tools/
repo_url: https://github.com/ansible/ansible-dev-tools
edit_uri: blob/main/docs/
copyright: Copyright © 2023 Red Hat, Inc.
docs_dir: docs
strict: true

theme:
  name: ansible
  features:
    - content.code.copy
    - content.action.edit
    - navigation.expand
    - navigation.sections
    - navigation.instant
    - navigation.indexes
    - navigation.tracking
    - toc.integrate

extra:
  social:
    - icon: fontawesome/brands/python
      link: https://pypi.org/project/ansible-dev-tools/
      name: PyPI
    - icon: fontawesome/solid/scroll
      link: https://github.com/ansible/ansible-dev-tools/releases
      name: Releases
    - icon: simple/mastodon
      link: https://fosstodon.org/@ansible
      name: Mastodon
    - icon: simple/matrix
      link: https://matrix.to/#/#devtools:ansible.com
      name: Matrix
    - icon: fontawesome/solid/comments
      link: https://github.com/ansible/ansible-dev-tools/discussions
      name: Discussions
    - icon: fontawesome/brands/github-alt
      link: https://github.com/ansible/ansible-dev-tools
      name: GitHub

nav:
  - Home: index.md
<<<<<<< HEAD
  - User Guide: user_guide.md
=======
  - Introduction: introduction.md
  - Installation: installation.md
  - Getting Started: getting_started.md
>>>>>>> 006dd752

plugins:
  - autorefs
  - markdown-exec
  - material/search:
      separator: '[\s\-,:!=\[\]()"`/]+|\.(?!\d)|&[lg]t;|(?!\b)(?=[A-Z][a-z])'
  - material/social
  - material/tags
  - mkdocstrings:
      handlers:
        python:
          paths: [src]
          options:
            # Sphinx is for historical reasons, but we could consider switching if needed
            # https://mkdocstrings.github.io/griffe/docstrings/
            docstring_style: sphinx
            merge_init_into_class: yes
            show_submodules: yes
          import:
            - url: https://docs.ansible.com/ansible/latest/objects.inv
              domains: [py, std]

markdown_extensions:
  - markdown_include.include:
      base_path: docs
  - admonition
  - def_list
  - footnotes
  - pymdownx.highlight:
      anchor_linenums: true
  - pymdownx.inlinehilite
  - pymdownx.superfences
  - pymdownx.magiclink:
      repo_url_shortener: true
      repo_url_shorthand: true
      social_url_shorthand: true
      social_url_shortener: true
      user: facelessuser
      repo: pymdown-extensions
      normalize_issue_symbols: true
  - pymdownx.tabbed:
      alternate_style: true
  - toc:
      toc_depth: 2
      permalink: true
  - pymdownx.superfences:
      custom_fences:
        - name: mermaid
          class: mermaid
          format: !!python/name:pymdownx.superfences.fence_code_format
        - name: python
          class: python
          validator: !!python/name:markdown_exec.validator
          format: !!python/name:markdown_exec.formatter<|MERGE_RESOLUTION|>--- conflicted
+++ resolved
@@ -42,13 +42,10 @@
 
 nav:
   - Home: index.md
-<<<<<<< HEAD
-  - User Guide: user_guide.md
-=======
   - Introduction: introduction.md
   - Installation: installation.md
   - Getting Started: getting_started.md
->>>>>>> 006dd752
+  - User Guide: user_guide.md
 
 plugins:
   - autorefs
